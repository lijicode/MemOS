--- conflicted
+++ resolved
@@ -717,11 +717,8 @@
             self._register_chat_history(user_id)
 
         chat_history = self.chat_history_manager[user_id]
-<<<<<<< HEAD
         if history:
             chat_history.chat_history = history[-10:]
-=======
->>>>>>> c133eff0
         current_messages = [
             {"role": "system", "content": system_prompt},
             *chat_history.chat_history,
